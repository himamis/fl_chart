import 'dart:ui';

import 'package:equatable/equatable.dart';
import 'package:fl_chart/fl_chart.dart';
import 'package:fl_chart/src/utils/lerp.dart';
import 'package:flutter/animation.dart';
import 'package:flutter/material.dart';

import 'scatter_chart_helper.dart';

/// [ScatterChart] needs this class to render itself.
///
/// It holds data needed to draw a scatter chart,
/// including background color, scatter spots, ...
class ScatterChartData extends AxisChartData with EquatableMixin {
  final List<ScatterSpot> scatterSpots;
  final FlTitlesData titlesData;
  final ScatterTouchData scatterTouchData;
  final List<int> showingTooltipIndicators;

  /// [ScatterChart] draws some points in a square space,
  /// points are defined by [scatterSpots],
  ///
  /// It draws some titles on left, top, right, bottom sides per each axis number,
  /// you can modify [titlesData] to have your custom titles,
  /// also you can define the axis title (one text per axis) for each side
  /// using [axisTitleData], you can restrict the y axis using [minY] and [maxY] value,
  /// and restrict x axis using [minX] and [maxX].
  ///
  /// It draws a color as a background behind everything you can set it using [backgroundColor],
  /// then a grid over it, you can customize it using [gridData],
  /// and it draws 4 borders around your chart, you can customize it using [borderData].
  ///
  /// You can modify [scatterTouchData] to customize touch behaviors and responses.
  ///
  /// You can show some tooltipIndicators (a popup with an information)
  /// on top of each [ScatterChartData.scatterSpots] using [showingTooltipIndicators],
  /// just put spot indices you want to show it on top of them.
  ///
  /// [clipData] forces the [LineChart] to draw lines inside the chart bounding box.
  ScatterChartData({
    List<ScatterSpot>? scatterSpots,
    FlTitlesData? titlesData,
    ScatterTouchData? scatterTouchData,
    List<int>? showingTooltipIndicators,
    FlGridData? gridData,
    FlBorderData? borderData,
    FlAxisTitleData? axisTitleData,
    double? minX,
    double? maxX,
    double? minY,
    double? maxY,
    FlClipData? clipData,
    Color? backgroundColor,
  })  : scatterSpots = scatterSpots ?? const [],
        titlesData = titlesData ?? FlTitlesData(),
        scatterTouchData = scatterTouchData ?? ScatterTouchData(),
        showingTooltipIndicators = showingTooltipIndicators ?? const [],
        super(
          gridData: gridData ?? FlGridData(),
          touchData: scatterTouchData ?? ScatterTouchData(),
          borderData: borderData,
          axisTitleData: axisTitleData ?? FlAxisTitleData(),
          clipData: clipData ?? FlClipData.none(),
          backgroundColor: backgroundColor,
          minX: minX ?? ScatterChartHelper.calculateMaxAxisValues(scatterSpots ?? const []).minX,
          maxX: maxX ?? ScatterChartHelper.calculateMaxAxisValues(scatterSpots ?? const []).maxX,
          minY: minY ?? ScatterChartHelper.calculateMaxAxisValues(scatterSpots ?? const []).minY,
          maxY: maxY ?? ScatterChartHelper.calculateMaxAxisValues(scatterSpots ?? const []).maxY,
        );

  /// Lerps a [ScatterChartData] based on [t] value, check [Tween.lerp].
  @override
  ScatterChartData lerp(BaseChartData a, BaseChartData b, double t) {
    if (a is ScatterChartData && b is ScatterChartData) {
      return ScatterChartData(
        scatterSpots: lerpScatterSpotList(a.scatterSpots, b.scatterSpots, t),
        titlesData: FlTitlesData.lerp(a.titlesData, b.titlesData, t),
        scatterTouchData: b.scatterTouchData,
        showingTooltipIndicators:
            lerpIntList(a.showingTooltipIndicators, b.showingTooltipIndicators, t),
        gridData: FlGridData.lerp(a.gridData, b.gridData, t),
        borderData: FlBorderData.lerp(a.borderData, b.borderData, t),
        axisTitleData: FlAxisTitleData.lerp(a.axisTitleData, b.axisTitleData, t),
        minX: lerpDouble(a.minX, b.minX, t),
        maxX: lerpDouble(a.maxX, b.maxX, t),
        minY: lerpDouble(a.minY, b.minY, t),
        maxY: lerpDouble(a.maxY, b.maxY, t),
        clipData: b.clipData,
        backgroundColor: Color.lerp(a.backgroundColor, b.backgroundColor, t),
      );
    } else {
      throw Exception('Illegal State');
    }
  }

  /// Copies current [ScatterChartData] to a new [ScatterChartData],
  /// and replaces provided values.
  ScatterChartData copyWith({
    List<ScatterSpot>? scatterSpots,
    FlTitlesData? titlesData,
    ScatterTouchData? scatterTouchData,
    List<int>? showingTooltipIndicators,
    FlGridData? gridData,
    FlBorderData? borderData,
    FlAxisTitleData? axisTitleData,
    double? minX,
    double? maxX,
    double? minY,
    double? maxY,
    FlClipData? clipData,
    Color? backgroundColor,
  }) {
    return ScatterChartData(
      scatterSpots: scatterSpots ?? this.scatterSpots,
      titlesData: titlesData ?? this.titlesData,
      scatterTouchData: scatterTouchData ?? this.scatterTouchData,
      showingTooltipIndicators: showingTooltipIndicators ?? this.showingTooltipIndicators,
      gridData: gridData ?? this.gridData,
      borderData: borderData ?? this.borderData,
      axisTitleData: axisTitleData ?? this.axisTitleData,
      minX: minX ?? this.minX,
      maxX: maxX ?? this.maxX,
      minY: minY ?? this.minY,
      maxY: maxY ?? this.maxY,
      clipData: clipData ?? this.clipData,
      backgroundColor: backgroundColor ?? this.backgroundColor,
    );
  }

  /// Used for equality check, see [EquatableMixin].
  @override
  List<Object?> get props => [
        scatterSpots,
        titlesData,
        scatterTouchData,
        showingTooltipIndicators,
        gridData,
        touchData,
        borderData,
        axisTitleData,
        clipData,
        backgroundColor,
        minX,
        maxX,
        minY,
        maxY,
        rangeAnnotations,
      ];
}

/// Defines information about a spot in the [ScatterChart]
class ScatterSpot extends FlSpot with EquatableMixin {
  /// Determines show or hide the spot.
  final bool show;

  /// Determines size of the spot.
  final double radius;

  /// Determines color of the spot.
  Color color;

  /// You can change [show] value to show or hide the spot,
  /// [x], and [y] defines the location of spot in the [ScatterChart],
  /// [radius] defines the size of spot, and [color] defines the color of it.
  ScatterSpot(
    double x,
    double y, {
    bool? show,
    double? radius,
    Color? color,
  })  : show = show ?? true,
        radius = radius ?? 6,
        color = color ?? Colors.primaries[((x * y) % Colors.primaries.length).toInt()],
        super(x, y);

  @override
  ScatterSpot copyWith({
    double? x,
    double? y,
    bool? show,
    double? radius,
    Color? color,
  }) {
    return ScatterSpot(
      x ?? this.x,
      y ?? this.y,
      show: show ?? this.show,
      radius: radius ?? this.radius,
      color: color ?? this.color,
    );
  }

  /// Lerps a [ScatterSpot] based on [t] value, check [Tween.lerp].
  static ScatterSpot lerp(ScatterSpot a, ScatterSpot b, double t) {
    return ScatterSpot(
      lerpDouble(a.x, b.x, t)!,
      lerpDouble(a.y, b.y, t)!,
      show: b.show,
      radius: lerpDouble(a.radius, b.radius, t),
      color: Color.lerp(a.color, b.color, t),
    );
  }

  /// Used for equality check, see [EquatableMixin].
  @override
  List<Object?> get props => [
        x,
        y,
        show,
        radius,
        color,
      ];
}

/// Holds data to handle touch events, and touch responses in the [ScatterChart].
///
/// There is a touch flow, explained [here](https://github.com/imaNNeoFighT/fl_chart/blob/master/repo_files/documentations/handle_touches.md)
/// in a simple way, each chart's renderer captures the touch events, and passes the pointerEvent
/// to the painter, and gets touched spot, and wraps it into a concrete [ScatterTouchResponse].
class ScatterTouchData extends FlTouchData with EquatableMixin {
  /// show a tooltip on touched spots
  final ScatterTouchTooltipData touchTooltipData;

  /// we find the nearest spots on touched position based on this threshold
  final double touchSpotThreshold;

  /// set this true if you want the built in touch handling
  /// (show a tooltip bubble and an indicator on touched spots)
  final bool handleBuiltInTouches;

  /// you can implement it to receive touches callback
  final Function(ScatterTouchResponse)? touchCallback;

  /// You can disable or enable the touch system using [enabled] flag,
  /// if [handleBuiltInTouches] is true, [ScatterChart] shows a tooltip popup on top of the spots if
  /// touch occurs (or you can show it manually using, [ScatterChartData.showingTooltipIndicators])
  /// You can customize this tooltip using [touchTooltipData],
  ///
  /// If you need to have a distance threshold for handling touches, use [touchSpotThreshold].
  ///
  /// You can listen to touch events using [touchCallback],
  /// It gives you a [ScatterTouchResponse] that contains some
  /// useful information about happened touch.
  ScatterTouchData({
    bool? enabled,
    ScatterTouchTooltipData? touchTooltipData,
    double? touchSpotThreshold,
    bool? handleBuiltInTouches,
    Function(ScatterTouchResponse)? touchCallback,
  })  : touchTooltipData = touchTooltipData ?? ScatterTouchTooltipData(),
        touchSpotThreshold = touchSpotThreshold ?? 10,
        handleBuiltInTouches = handleBuiltInTouches ?? true,
        touchCallback = touchCallback,
        super(enabled ?? true);

  /// Copies current [ScatterTouchData] to a new [ScatterTouchData],
  /// and replaces provided values.
  ScatterTouchData copyWith({
    bool? enabled,
    ScatterTouchTooltipData? touchTooltipData,
    double? touchSpotThreshold,
    bool? handleBuiltInTouches,
    Function(ScatterTouchResponse)? touchCallback,
  }) {
    return ScatterTouchData(
      enabled: enabled ?? this.enabled,
      touchTooltipData: touchTooltipData ?? this.touchTooltipData,
      handleBuiltInTouches: handleBuiltInTouches ?? this.handleBuiltInTouches,
      touchSpotThreshold: touchSpotThreshold ?? this.touchSpotThreshold,
      touchCallback: touchCallback ?? this.touchCallback,
    );
  }

  /// Used for equality check, see [EquatableMixin].
  @override
  List<Object?> get props => [
        enabled,
        touchTooltipData,
        touchSpotThreshold,
        handleBuiltInTouches,
      ];
}

/// [ScatterChart]'s touch callback.
typedef ScatterTouchCallback = void Function(ScatterTouchResponse);

/// Holds information about touch response in the [ScatterChart].
///
/// You can override [ScatterTouchData.touchCallback] to handle touch events,
/// it gives you a [ScatterTouchResponse] and you can do whatever you want.
class ScatterTouchResponse extends BaseTouchResponse {
  final ScatterTouchedSpot? touchedSpot;

  /// If touch happens, [ScatterChart] processes it internally and
  /// passes out a [ScatterTouchResponse], it gives you information about the touched spot.
  ///
  /// [touchedSpot] tells you
  /// in which spot (of [ScatterChartData.scatterSpots]) touch happened.
  ///
  /// [touchInput] is the type of happened touch.
  ///
  /// [clickHappened] will be true, if we detect a click event.
  ScatterTouchResponse(
    PointerEvent touchInput,
    ScatterTouchedSpot? touchedSpot,
    bool clickHappened,
  )   : touchedSpot = touchedSpot,
        super(touchInput, clickHappened);

  /// Copies current [ScatterTouchResponse] to a new [ScatterTouchResponse],
  /// and replaces provided values.
  ScatterTouchResponse copyWith({
    PointerEvent? touchInput,
    ScatterTouchedSpot? touchedSpot,
    bool? clickHappened,
  }) {
    return ScatterTouchResponse(
      touchInput ?? this.touchInput,
      touchedSpot ?? this.touchedSpot,
      clickHappened ?? this.clickHappened,
    );
  }
}

/// Holds the touched spot data
class ScatterTouchedSpot with EquatableMixin {
  /// Touch happened on this spot
  final ScatterSpot spot;

  /// Touch happened on this spot index
  final int spotIndex;

  /// [spot], and [spotIndex] tells you
  /// in which spot (of [ScatterChartData.scatterSpots]) touch happened.
  ScatterTouchedSpot(this.spot, this.spotIndex);

  /// Used for equality check, see [EquatableMixin].
  @override
  List<Object?> get props => [
        spot,
        spotIndex,
      ];
}

/// Holds representation data for showing tooltip popup on top of spots.
class ScatterTouchTooltipData with EquatableMixin {
  /// The tooltip background color.
  final Color tooltipBgColor;

  /// Sets a rounded radius for the tooltip.
  final double tooltipRoundedRadius;

  /// Applies a padding for showing contents inside the tooltip.
  final EdgeInsets tooltipPadding;

  /// Restricts the tooltip's width.
  final double maxContentWidth;

  /// Retrieves data for showing content inside the tooltip.
  final GetScatterTooltipItems getTooltipItems;

  /// Forces the tooltip to shift horizontally inside the chart, if overflow happens.
  final bool fitInsideHorizontally;

  /// Forces the tooltip to shift vertically inside the chart, if overflow happens.
  final bool fitInsideVertically;

  /// if [ScatterTouchData.handleBuiltInTouches] is true,
  /// [ScatterChart] shows a tooltip popup on top of spots automatically when touch happens,
  /// otherwise you can show it manually using [ScatterChartData.showingTooltipIndicators].
  /// Tooltip shows on top of spots, with [tooltipBgColor] as a background color,
  /// and you can set corner radius using [tooltipRoundedRadius].
  /// If you want to have a padding inside the tooltip, fill [tooltipPadding].
  /// Content of the tooltip will provide using [getTooltipItems] callback, you can override it
  /// and pass your custom data to show in the tooltip.
  /// You can restrict the tooltip's width using [maxContentWidth].
  /// Sometimes, [ScatterChart] shows the tooltip outside of the chart,
  /// you can set [fitInsideHorizontally] true to force it to shift inside the chart horizontally,
  /// also you can set [fitInsideVertically] true to force it to shift inside the chart vertically.
  ScatterTouchTooltipData({
    Color? tooltipBgColor,
    double? tooltipRoundedRadius,
    EdgeInsets? tooltipPadding,
    double? maxContentWidth,
    GetScatterTooltipItems? getTooltipItems,
    bool? fitInsideHorizontally,
    bool? fitInsideVertically,
  })  : tooltipBgColor = tooltipBgColor ?? Colors.white,
        tooltipRoundedRadius = tooltipRoundedRadius ?? 4,
        tooltipPadding = tooltipPadding ?? const EdgeInsets.symmetric(horizontal: 16, vertical: 8),
        maxContentWidth = maxContentWidth ?? 120,
        getTooltipItems = getTooltipItems ?? defaultScatterTooltipItem,
        fitInsideHorizontally = fitInsideHorizontally ?? false,
        fitInsideVertically = fitInsideVertically ?? false,
        super();

  /// Used for equality check, see [EquatableMixin].
  @override
  List<Object?> get props => [
        tooltipBgColor,
        tooltipRoundedRadius,
        tooltipPadding,
        maxContentWidth,
        getTooltipItems,
        fitInsideHorizontally,
        fitInsideVertically,
      ];
}

/// Provides a [ScatterTooltipItem] for showing content inside the [ScatterTouchTooltipData].
///
/// You can override [ScatterTouchTooltipData.getTooltipItems], it gives you
/// [touchedSpot] that touch happened on,
/// then you should and pass your custom [ScatterTooltipItem]
/// to show it inside the tooltip popup.
typedef GetScatterTooltipItems = ScatterTooltipItem? Function(ScatterSpot touchedSpot);

/// Default implementation for [ScatterTouchTooltipData.getTooltipItems].
ScatterTooltipItem? defaultScatterTooltipItem(ScatterSpot touchedSpot) {
  final textStyle = TextStyle(
    color: touchedSpot.color,
    fontWeight: FontWeight.bold,
    fontSize: 14,
  );
  return ScatterTooltipItem(
      '${touchedSpot.radius.toInt()}', textStyle, touchedSpot.radius + (touchedSpot.radius * 0.2));
}

/// Holds data of showing each item in the tooltip popup.
class ScatterTooltipItem with EquatableMixin {
  /// Showing text.
  final String text;

  /// Style of showing text.
  final TextStyle textStyle;

  /// Defines bottom space from spot.
  final double bottomMargin;

<<<<<<< HEAD
  /// List<InlineSpan> add further style and format to the text of the tooltip
  final List<InlineSpan>? children;

  /// Shows a [text] with [textStyle] and optional [children] in the tooltip popup,
  /// [bottomMargin] is the bottom space from spot.
  ScatterTooltipItem(
    String text,
    TextStyle textStyle,
    double bottomMargin, {
    List<InlineSpan>? children,
  })  : text = text,
        textStyle = textStyle,
        bottomMargin = bottomMargin,
        children = children;
=======
  /// TextAlign of the showing content.
  final TextAlign textAlign;

  /// Shows a [text] with [textStyle] in the tooltip popup,
  /// [bottomMargin] is the bottom space from spot.
  ScatterTooltipItem(String text, TextStyle textStyle, double bottomMargin,
      {TextAlign textAlign = TextAlign.center})
      : text = text,
        textStyle = textStyle,
        bottomMargin = bottomMargin,
        textAlign = textAlign;
>>>>>>> f158939f

  /// Used for equality check, see [EquatableMixin].
  @override
  List<Object?> get props => [
        text,
        textStyle,
        bottomMargin,
<<<<<<< HEAD
        children,
=======
        textAlign,
>>>>>>> f158939f
      ];
}

/// It lerps a [ScatterChartData] to another [ScatterChartData] (handles animation for updating values)
class ScatterChartDataTween extends Tween<ScatterChartData> {
  ScatterChartDataTween({required ScatterChartData begin, required ScatterChartData end})
      : super(begin: begin, end: end);

  /// Lerps a [ScatterChartData] based on [t] value, check [Tween.lerp].
  @override
  ScatterChartData lerp(double t) {
    return begin!.lerp(begin!, end!, t);
  }
}<|MERGE_RESOLUTION|>--- conflicted
+++ resolved
@@ -438,7 +438,9 @@
   /// Defines bottom space from spot.
   final double bottomMargin;
 
-<<<<<<< HEAD
+  /// Style of showing text.
+  final TextAlign textAlign;
+
   /// List<InlineSpan> add further style and format to the text of the tooltip
   final List<InlineSpan>? children;
 
@@ -448,24 +450,13 @@
     String text,
     TextStyle textStyle,
     double bottomMargin, {
+    TextAlign textAlign = TextAlign.center,
     List<InlineSpan>? children,
   })  : text = text,
         textStyle = textStyle,
         bottomMargin = bottomMargin,
+        textAlign = textAlign,
         children = children;
-=======
-  /// TextAlign of the showing content.
-  final TextAlign textAlign;
-
-  /// Shows a [text] with [textStyle] in the tooltip popup,
-  /// [bottomMargin] is the bottom space from spot.
-  ScatterTooltipItem(String text, TextStyle textStyle, double bottomMargin,
-      {TextAlign textAlign = TextAlign.center})
-      : text = text,
-        textStyle = textStyle,
-        bottomMargin = bottomMargin,
-        textAlign = textAlign;
->>>>>>> f158939f
 
   /// Used for equality check, see [EquatableMixin].
   @override
@@ -473,11 +464,8 @@
         text,
         textStyle,
         bottomMargin,
-<<<<<<< HEAD
+        textAlign,
         children,
-=======
-        textAlign,
->>>>>>> f158939f
       ];
 }
 
