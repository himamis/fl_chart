import 'package:fl_chart/fl_chart.dart';
import 'package:fl_chart/src/chart/base/base_chart/base_chart_painter.dart';
import 'package:fl_chart/src/chart/base/base_chart/touch_input.dart';
import 'package:fl_chart/src/utils/utils.dart';
import 'package:flutter/cupertino.dart';

import 'line_chart_data.dart';
import 'line_chart_painter.dart';

/// Renders a line chart as a widget, using provided [LineChartData].
class LineChart extends ImplicitlyAnimatedWidget {
  /// Determines how the [LineChart] should be look like.
  final LineChartData data;

  /// [data] determines how the [LineChart] should be look like,
  /// when you make any change in the [LineChartData], it updates
  /// new values with animation, and duration is [swapAnimationDuration].
  const LineChart(
    this.data, {
    Duration swapAnimationDuration = const Duration(milliseconds: 150),
  }) : super(duration: swapAnimationDuration);

  /// Creates a [_LineChartState]
  @override
  _LineChartState createState() => _LineChartState();
}

class _LineChartState extends AnimatedWidgetBaseState<LineChart> {
  /// we handle under the hood animations (implicit animations) via this tween,
  /// it lerps between the old [LineChartData] to the new one.
  LineChartDataTween _lineChartDataTween;

  TouchHandler _touchHandler;

  final GlobalKey _chartKey = GlobalKey();

  final List<ShowingTooltipIndicators> _showingTouchedTooltips = [];

  final Map<int, List<int>> _showingTouchedIndicators = {};

  @override
  Widget build(BuildContext context) {
    final showingData = _getData();
    final touchData = showingData.lineTouchData;

<<<<<<< HEAD
    return MouseRegion(
      onEnter: (e) {
        final Size chartSize = _getChartSize();
=======
    return GestureDetector(
      onLongPressStart: (d) {
        final chartSize = _getChartSize();
>>>>>>> 7e898b96
        if (chartSize == null) {
          return;
        }

        final LineTouchResponse response =
            _touchHandler?.handleTouch(FlPanStart(e.localPosition), chartSize);
        if (_canHandleTouch(response, touchData)) {
          touchData.touchCallback(response);
        }
      },
<<<<<<< HEAD
      onExit: (e) {
        final Size chartSize = _getChartSize();
=======
      onLongPressEnd: (d) {
        final chartSize = _getChartSize();
>>>>>>> 7e898b96
        if (chartSize == null) {
          return;
        }

        final LineTouchResponse response =
            _touchHandler?.handleTouch(FlPanEnd(Offset.zero, Velocity.zero), chartSize);
        if (_canHandleTouch(response, touchData)) {
          touchData.touchCallback(response);
        }
      },
<<<<<<< HEAD
      onHover: (e) {
        final Size chartSize = _getChartSize();
=======
      onLongPressMoveUpdate: (d) {
        final chartSize = _getChartSize();
>>>>>>> 7e898b96
        if (chartSize == null) {
          return;
        }

        final LineTouchResponse response =
            _touchHandler?.handleTouch(FlPanMoveUpdate(e.localPosition), chartSize);
        if (_canHandleTouch(response, touchData)) {
          touchData.touchCallback(response);
        }
      },
<<<<<<< HEAD
      child: GestureDetector(
        onLongPressStart: (d) {
          final Size chartSize = _getChartSize();
          if (chartSize == null) {
            return;
          }

          final LineTouchResponse response =
              _touchHandler?.handleTouch(FlLongPressStart(d.localPosition), chartSize);
          if (_canHandleTouch(response, touchData)) {
            touchData.touchCallback(response);
          }
        },
        onLongPressEnd: (d) {
          final Size chartSize = _getChartSize();
          if (chartSize == null) {
            return;
          }

          final LineTouchResponse response =
              _touchHandler?.handleTouch(FlLongPressEnd(d.localPosition), chartSize);
          if (_canHandleTouch(response, touchData)) {
            touchData.touchCallback(response);
          }
        },
        onLongPressMoveUpdate: (d) {
          final Size chartSize = _getChartSize();
          if (chartSize == null) {
            return;
          }

          final LineTouchResponse response =
              _touchHandler?.handleTouch(FlLongPressMoveUpdate(d.localPosition), chartSize);
          if (_canHandleTouch(response, touchData)) {
            touchData.touchCallback(response);
          }
        },
        onPanCancel: () {
          final Size chartSize = _getChartSize();
          if (chartSize == null) {
            return;
          }
=======
      onPanCancel: () {
        final chartSize = _getChartSize();
        if (chartSize == null) {
          return;
        }

        final LineTouchResponse response = _touchHandler?.handleTouch(
            FlPanEnd(Offset.zero, const Velocity(pixelsPerSecond: Offset.zero)), chartSize);
        if (_canHandleTouch(response, touchData)) {
          touchData.touchCallback(response);
        }
      },
      onPanEnd: (DragEndDetails details) {
        final chartSize = _getChartSize();
        if (chartSize == null) {
          return;
        }

        final LineTouchResponse response =
            _touchHandler?.handleTouch(FlPanEnd(Offset.zero, details.velocity), chartSize);
        if (_canHandleTouch(response, touchData)) {
          touchData.touchCallback(response);
        }
      },
      onPanDown: (DragDownDetails details) {
        final chartSize = _getChartSize();
        if (chartSize == null) {
          return;
        }

        final LineTouchResponse response =
            _touchHandler?.handleTouch(FlPanStart(details.localPosition), chartSize);
        if (_canHandleTouch(response, touchData)) {
          touchData.touchCallback(response);
        }
      },
      onPanUpdate: (DragUpdateDetails details) {
        final chartSize = _getChartSize();
        if (chartSize == null) {
          return;
        }
>>>>>>> 7e898b96

          final LineTouchResponse response = _touchHandler?.handleTouch(
              FlPanEnd(Offset.zero, const Velocity(pixelsPerSecond: Offset.zero)), chartSize);
          if (_canHandleTouch(response, touchData)) {
            touchData.touchCallback(response);
          }
        },
        onPanEnd: (DragEndDetails details) {
          final Size chartSize = _getChartSize();
          if (chartSize == null) {
            return;
          }

          final LineTouchResponse response =
              _touchHandler?.handleTouch(FlPanEnd(Offset.zero, details.velocity), chartSize);
          if (_canHandleTouch(response, touchData)) {
            touchData.touchCallback(response);
          }
        },
        onPanDown: (DragDownDetails details) {
          final Size chartSize = _getChartSize();
          if (chartSize == null) {
            return;
          }

          final LineTouchResponse response =
              _touchHandler?.handleTouch(FlPanStart(details.localPosition), chartSize);
          if (_canHandleTouch(response, touchData)) {
            touchData.touchCallback(response);
          }
        },
        onPanUpdate: (DragUpdateDetails details) {
          final Size chartSize = _getChartSize();
          if (chartSize == null) {
            return;
          }

          final LineTouchResponse response =
              _touchHandler?.handleTouch(FlPanMoveUpdate(details.localPosition), chartSize);
          if (_canHandleTouch(response, touchData)) {
            touchData.touchCallback(response);
          }
        },
        child: CustomPaint(
          key: _chartKey,
          size: getDefaultSize(MediaQuery.of(context).size),
          painter: LineChartPainter(_withTouchedIndicators(_lineChartDataTween.evaluate(animation)),
              _withTouchedIndicators(showingData), (touchHandler) {
            setState(() {
              _touchHandler = touchHandler;
            });
          }, textScale: MediaQuery.of(context).textScaleFactor),
        ),
      ),
    );
  }

  bool _canHandleTouch(LineTouchResponse response, LineTouchData touchData) {
    return response != null && touchData != null && touchData.touchCallback != null;
  }

  LineChartData _withTouchedIndicators(LineChartData lineChartData) {
    if (lineChartData == null) {
      return lineChartData;
    }

    if (!lineChartData.lineTouchData.enabled || !lineChartData.lineTouchData.handleBuiltInTouches) {
      return lineChartData;
    }

    return lineChartData.copyWith(
      showingTooltipIndicators: _showingTouchedTooltips,
      lineBarsData: lineChartData.lineBarsData.map((barData) {
        final index = lineChartData.lineBarsData.indexOf(barData);
        return barData.copyWith(
          showingIndicators: _showingTouchedIndicators[index] ?? [],
        );
      }).toList(),
    );
  }

  Size _getChartSize() {
    final RenderBox containerRenderBox = _chartKey.currentContext?.findRenderObject();
    if (containerRenderBox != null && containerRenderBox.hasSize) {
      return containerRenderBox.size;
    }
    return null;
  }

  LineChartData _getData() {
    final lineTouchData = widget.data.lineTouchData;
    if (lineTouchData.enabled && lineTouchData.handleBuiltInTouches) {
      return widget.data.copyWith(
        lineTouchData: widget.data.lineTouchData.copyWith(touchCallback: _handleBuiltInTouch),
      );
    }
    return widget.data;
  }

  void _handleBuiltInTouch(LineTouchResponse touchResponse) {
    if (widget.data.lineTouchData.touchCallback != null) {
      widget.data.lineTouchData.touchCallback(touchResponse);
    }

    if (touchResponse.touchInput is FlPanStart ||
        touchResponse.touchInput is FlPanMoveUpdate ||
        touchResponse.touchInput is FlLongPressStart ||
        touchResponse.touchInput is FlLongPressMoveUpdate) {
      setState(() {
        final sortedLineSpots = List.of(touchResponse.lineBarSpots);
        sortedLineSpots.sort((spot1, spot2) => spot2.y.compareTo(spot1.y));

        _showingTouchedIndicators.clear();
        for (var i = 0; i < touchResponse.lineBarSpots.length; i++) {
          final touchedBarSpot = touchResponse.lineBarSpots[i];
          final barPos = touchedBarSpot.barIndex;
          _showingTouchedIndicators[barPos] = [touchedBarSpot.spotIndex];
        }

        _showingTouchedTooltips.clear();
        _showingTouchedTooltips.add(ShowingTooltipIndicators(0, sortedLineSpots));
      });
    } else {
      setState(() {
        _showingTouchedTooltips.clear();
        _showingTouchedIndicators.clear();
      });
    }
  }

  @override
  void forEachTween(visitor) {
    _lineChartDataTween = visitor(
      _lineChartDataTween,
      _getData(),
      (dynamic value) => LineChartDataTween(begin: value),
    );
  }
}<|MERGE_RESOLUTION|>--- conflicted
+++ resolved
@@ -43,184 +43,114 @@
     final showingData = _getData();
     final touchData = showingData.lineTouchData;
 
-<<<<<<< HEAD
     return MouseRegion(
       onEnter: (e) {
-        final Size chartSize = _getChartSize();
-=======
-    return GestureDetector(
-      onLongPressStart: (d) {
-        final chartSize = _getChartSize();
->>>>>>> 7e898b96
-        if (chartSize == null) {
-          return;
-        }
-
-        final LineTouchResponse response =
-            _touchHandler?.handleTouch(FlPanStart(e.localPosition), chartSize);
-        if (_canHandleTouch(response, touchData)) {
-          touchData.touchCallback(response);
-        }
-      },
-<<<<<<< HEAD
-      onExit: (e) {
-        final Size chartSize = _getChartSize();
-=======
-      onLongPressEnd: (d) {
-        final chartSize = _getChartSize();
->>>>>>> 7e898b96
-        if (chartSize == null) {
-          return;
-        }
-
-        final LineTouchResponse response =
-            _touchHandler?.handleTouch(FlPanEnd(Offset.zero, Velocity.zero), chartSize);
-        if (_canHandleTouch(response, touchData)) {
-          touchData.touchCallback(response);
-        }
-      },
-<<<<<<< HEAD
-      onHover: (e) {
-        final Size chartSize = _getChartSize();
-=======
-      onLongPressMoveUpdate: (d) {
-        final chartSize = _getChartSize();
->>>>>>> 7e898b96
-        if (chartSize == null) {
-          return;
-        }
-
-        final LineTouchResponse response =
-            _touchHandler?.handleTouch(FlPanMoveUpdate(e.localPosition), chartSize);
-        if (_canHandleTouch(response, touchData)) {
-          touchData.touchCallback(response);
-        }
-      },
-<<<<<<< HEAD
-      child: GestureDetector(
-        onLongPressStart: (d) {
-          final Size chartSize = _getChartSize();
-          if (chartSize == null) {
-            return;
-          }
-
-          final LineTouchResponse response =
-              _touchHandler?.handleTouch(FlLongPressStart(d.localPosition), chartSize);
-          if (_canHandleTouch(response, touchData)) {
-            touchData.touchCallback(response);
-          }
-        },
-        onLongPressEnd: (d) {
-          final Size chartSize = _getChartSize();
-          if (chartSize == null) {
-            return;
-          }
-
-          final LineTouchResponse response =
-              _touchHandler?.handleTouch(FlLongPressEnd(d.localPosition), chartSize);
-          if (_canHandleTouch(response, touchData)) {
-            touchData.touchCallback(response);
-          }
-        },
-        onLongPressMoveUpdate: (d) {
-          final Size chartSize = _getChartSize();
-          if (chartSize == null) {
-            return;
-          }
-
-          final LineTouchResponse response =
-              _touchHandler?.handleTouch(FlLongPressMoveUpdate(d.localPosition), chartSize);
-          if (_canHandleTouch(response, touchData)) {
-            touchData.touchCallback(response);
-          }
-        },
-        onPanCancel: () {
-          final Size chartSize = _getChartSize();
-          if (chartSize == null) {
-            return;
-          }
-=======
-      onPanCancel: () {
         final chartSize = _getChartSize();
         if (chartSize == null) {
           return;
         }
 
-        final LineTouchResponse response = _touchHandler?.handleTouch(
-            FlPanEnd(Offset.zero, const Velocity(pixelsPerSecond: Offset.zero)), chartSize);
+        final LineTouchResponse response = _touchHandler?.handleTouch(FlPanStart(e.localPosition), chartSize);
         if (_canHandleTouch(response, touchData)) {
           touchData.touchCallback(response);
         }
       },
-      onPanEnd: (DragEndDetails details) {
+      onExit: (e) {
         final chartSize = _getChartSize();
         if (chartSize == null) {
           return;
         }
 
-        final LineTouchResponse response =
-            _touchHandler?.handleTouch(FlPanEnd(Offset.zero, details.velocity), chartSize);
+        final LineTouchResponse response = _touchHandler?.handleTouch(FlPanEnd(Offset.zero, Velocity.zero), chartSize);
         if (_canHandleTouch(response, touchData)) {
           touchData.touchCallback(response);
         }
       },
-      onPanDown: (DragDownDetails details) {
+      onHover: (e) {
         final chartSize = _getChartSize();
         if (chartSize == null) {
           return;
         }
 
-        final LineTouchResponse response =
-            _touchHandler?.handleTouch(FlPanStart(details.localPosition), chartSize);
+        final LineTouchResponse response = _touchHandler?.handleTouch(FlPanMoveUpdate(e.localPosition), chartSize);
         if (_canHandleTouch(response, touchData)) {
           touchData.touchCallback(response);
         }
       },
-      onPanUpdate: (DragUpdateDetails details) {
-        final chartSize = _getChartSize();
-        if (chartSize == null) {
-          return;
-        }
->>>>>>> 7e898b96
-
-          final LineTouchResponse response = _touchHandler?.handleTouch(
-              FlPanEnd(Offset.zero, const Velocity(pixelsPerSecond: Offset.zero)), chartSize);
+      child: GestureDetector(
+        onLongPressStart: (d) {
+          final chartSize = _getChartSize();
+          if (chartSize == null) {
+            return;
+          }
+
+          final LineTouchResponse response = _touchHandler?.handleTouch(FlLongPressStart(d.localPosition), chartSize);
+          if (_canHandleTouch(response, touchData)) {
+            touchData.touchCallback(response);
+          }
+        },
+        onLongPressEnd: (d) {
+          final chartSize = _getChartSize();
+          if (chartSize == null) {
+            return;
+          }
+
+          final LineTouchResponse response = _touchHandler?.handleTouch(FlLongPressEnd(d.localPosition), chartSize);
+          if (_canHandleTouch(response, touchData)) {
+            touchData.touchCallback(response);
+          }
+        },
+        onLongPressMoveUpdate: (d) {
+          final chartSize = _getChartSize();
+          if (chartSize == null) {
+            return;
+          }
+
+          final LineTouchResponse response = _touchHandler?.handleTouch(FlLongPressMoveUpdate(d.localPosition), chartSize);
+          if (_canHandleTouch(response, touchData)) {
+            touchData.touchCallback(response);
+          }
+        },
+        onPanCancel: () {
+          final chartSize = _getChartSize();
+          if (chartSize == null) {
+            return;
+          }
+
+          final LineTouchResponse response = _touchHandler?.handleTouch(FlPanEnd(Offset.zero, const Velocity(pixelsPerSecond: Offset.zero)), chartSize);
           if (_canHandleTouch(response, touchData)) {
             touchData.touchCallback(response);
           }
         },
         onPanEnd: (DragEndDetails details) {
-          final Size chartSize = _getChartSize();
-          if (chartSize == null) {
-            return;
-          }
-
-          final LineTouchResponse response =
-              _touchHandler?.handleTouch(FlPanEnd(Offset.zero, details.velocity), chartSize);
+          final chartSize = _getChartSize();
+          if (chartSize == null) {
+            return;
+          }
+
+          final LineTouchResponse response = _touchHandler?.handleTouch(FlPanEnd(Offset.zero, details.velocity), chartSize);
           if (_canHandleTouch(response, touchData)) {
             touchData.touchCallback(response);
           }
         },
         onPanDown: (DragDownDetails details) {
-          final Size chartSize = _getChartSize();
-          if (chartSize == null) {
-            return;
-          }
-
-          final LineTouchResponse response =
-              _touchHandler?.handleTouch(FlPanStart(details.localPosition), chartSize);
+          final chartSize = _getChartSize();
+          if (chartSize == null) {
+            return;
+          }
+
+          final LineTouchResponse response = _touchHandler?.handleTouch(FlPanStart(details.localPosition), chartSize);
           if (_canHandleTouch(response, touchData)) {
             touchData.touchCallback(response);
           }
         },
         onPanUpdate: (DragUpdateDetails details) {
-          final Size chartSize = _getChartSize();
-          if (chartSize == null) {
-            return;
-          }
-
-          final LineTouchResponse response =
-              _touchHandler?.handleTouch(FlPanMoveUpdate(details.localPosition), chartSize);
+          final chartSize = _getChartSize();
+          if (chartSize == null) {
+            return;
+          }
+
+          final LineTouchResponse response = _touchHandler?.handleTouch(FlPanMoveUpdate(details.localPosition), chartSize);
           if (_canHandleTouch(response, touchData)) {
             touchData.touchCallback(response);
           }
@@ -228,8 +158,7 @@
         child: CustomPaint(
           key: _chartKey,
           size: getDefaultSize(MediaQuery.of(context).size),
-          painter: LineChartPainter(_withTouchedIndicators(_lineChartDataTween.evaluate(animation)),
-              _withTouchedIndicators(showingData), (touchHandler) {
+          painter: LineChartPainter(_withTouchedIndicators(_lineChartDataTween.evaluate(animation)), _withTouchedIndicators(showingData), (touchHandler) {
             setState(() {
               _touchHandler = touchHandler;
             });
