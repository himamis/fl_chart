import 'dart:math';

import 'package:fl_chart/fl_chart.dart';
import 'package:fl_chart/src/chart/bar_chart/bar_chart_data.dart';
import 'package:fl_chart/src/chart/base/axis_chart/axis_chart_painter.dart';
import 'package:fl_chart/src/chart/base/base_chart/base_chart_painter.dart';
import 'package:flutter/material.dart';
import 'package:flutter/widgets.dart';

import '../../utils/utils.dart';

class BarChartPainter extends AxisChartPainter<BarChartData> with TouchHandler<BarTouchResponse> {
  Paint barPaint, bgTouchTooltipPaint;
  Paint clearPaint;

  List<GroupBarsPosition> groupBarsPosition;

  BarChartPainter(BarChartData data, BarChartData targetData, Function(TouchHandler) touchHandler,
      {double textScale = 1})
      : super(data, targetData, textScale: textScale) {
    touchHandler(this);
    barPaint = Paint()..style = PaintingStyle.fill;

    bgTouchTooltipPaint = Paint()
      ..style = PaintingStyle.fill
      ..color = Colors.white;

    clearPaint = Paint()
      ..style = PaintingStyle.fill
      ..color = Colors.white
      ..blendMode = BlendMode.dstIn;
  }

  @override
  void paint(Canvas canvas, Size size) {
    super.paint(canvas, size);

    if (data.barGroups.isEmpty) {
      return;
    }

    final List<double> groupsX = calculateGroupsX(size, data.barGroups, data.alignment);
    groupBarsPosition = calculateGroupAndBarsPosition(size, groupsX, data.barGroups);

    drawBars(canvas, size, groupBarsPosition);
    drawAxisTitles(canvas, size);
    drawTitles(canvas, size, groupBarsPosition);

    for (int i = 0; i < targetData.barGroups.length; i++) {
      final barGroup = targetData.barGroups[i];
      for (int j = 0; j < barGroup.barRods.length; j++) {
        if (!barGroup.showingTooltipIndicators.contains(j)) {
          continue;
        }
        final barRod = barGroup.barRods[j];

        drawTouchTooltip(canvas, size, groupBarsPosition, targetData.barTouchData.touchTooltipData,
            barGroup, i, barRod, j);
      }
    }
  }

  /// this method calculates the x of our showing groups,
  /// they calculate as center of the group
  /// we position the groups based on the given [alignment],
  List<double> calculateGroupsX(
      Size viewSize, List<BarChartGroupData> barGroups, BarChartAlignment alignment) {
    final Size drawSize = getChartUsableDrawSize(viewSize);

    final List<double> groupsX = List<double>(barGroups.length);

    final double leftTextsSpace = getLeftOffsetDrawSize();

    switch (alignment) {
      case BarChartAlignment.start:
        double tempX = 0;
        barGroups.asMap().forEach((i, group) {
          groupsX[i] = leftTextsSpace + tempX + group.width / 2;
          tempX += group.width;
        });
        break;

      case BarChartAlignment.end:
        double tempX = 0;
        for (int i = barGroups.length - 1; i >= 0; i--) {
          final group = barGroups[i];
          groupsX[i] = (leftTextsSpace + drawSize.width) - tempX - group.width / 2;
          tempX += group.width;
        }
        break;

      case BarChartAlignment.center:
        double sumWidth = barGroups.map((group) => group.width).reduce((a, b) => a + b);
        sumWidth += data.groupsSpace * (barGroups.length - 1);
        final double horizontalMargin = (drawSize.width - sumWidth) / 2;

        double tempX = 0;
        for (int i = 0; i < barGroups.length; i++) {
          final group = barGroups[i];
          groupsX[i] = leftTextsSpace + horizontalMargin + tempX + group.width / 2;

          final double groupSpace = i == barGroups.length - 1 ? 0 : data.groupsSpace;
          tempX += group.width + groupSpace;
        }
        break;

      case BarChartAlignment.spaceBetween:
        final double sumWidth = barGroups.map((group) => group.width).reduce((a, b) => a + b);
        final double spaceAvailable = drawSize.width - sumWidth;
        final double eachSpace = spaceAvailable / (barGroups.length - 1);

        double tempX = 0;
        barGroups.asMap().forEach((index, group) {
          tempX += group.width / 2;
          if (index != 0) {
            tempX += eachSpace;
          }
          groupsX[index] = leftTextsSpace + tempX;
          tempX += group.width / 2;
        });
        break;

      case BarChartAlignment.spaceAround:
        final double sumWidth = barGroups.map((group) => group.width).reduce((a, b) => a + b);
        final double spaceAvailable = drawSize.width - sumWidth;
        final double eachSpace = spaceAvailable / (barGroups.length * 2);

        double tempX = 0;
        barGroups.asMap().forEach((i, group) {
          tempX += eachSpace;
          tempX += group.width / 2;
          groupsX[i] = leftTextsSpace + tempX;
          tempX += group.width / 2;
          tempX += eachSpace;
        });
        break;

      case BarChartAlignment.spaceEvenly:
        final double sumWidth = barGroups.map((group) => group.width).reduce((a, b) => a + b);
        final double spaceAvailable = drawSize.width - sumWidth;
        final double eachSpace = spaceAvailable / (barGroups.length + 1);

        double tempX = 0;
        barGroups.asMap().forEach((i, group) {
          tempX += eachSpace;
          tempX += group.width / 2;
          groupsX[i] = leftTextsSpace + tempX;
          tempX += group.width / 2;
        });
        break;
    }

    return groupsX;
  }

  List<GroupBarsPosition> calculateGroupAndBarsPosition(
      Size viewSize, List<double> groupsX, List<BarChartGroupData> barGroups) {
    if (groupsX.length != barGroups.length) {
      throw Exception('inconsistent state groupsX.length != barGroups.length');
    }

    final List<GroupBarsPosition> groupBarsPosition = [];
    for (int i = 0; i < barGroups.length; i++) {
      final BarChartGroupData barGroup = barGroups[i];
      final double groupX = groupsX[i];

      double tempX = 0;
      final List<double> barsX = [];
      barGroup.barRods.asMap().forEach((barIndex, barRod) {
        final double widthHalf = barRod.width / 2;
        barsX.add(groupX - (barGroup.width / 2) + tempX + widthHalf);
        tempX += barRod.width + barGroup.barsSpace;
      });
      groupBarsPosition.add(GroupBarsPosition(groupX, barsX));
    }
    return groupBarsPosition;
  }

  void drawBars(Canvas canvas, Size viewSize, List<GroupBarsPosition> groupBarsPosition) {
    final Size drawSize = getChartUsableDrawSize(viewSize);

    for (int i = 0; i < data.barGroups.length; i++) {
      final barGroup = data.barGroups[i];
      for (int j = 0; j < barGroup.barRods.length; j++) {
        final barRod = barGroup.barRods[j];
        final double widthHalf = barRod.width / 2;
        final BorderRadius borderRadius =
            barRod.borderRadius ?? BorderRadius.circular(barRod.width / 2);

        final double x = groupBarsPosition[i].barsX[j];

        final left = x - widthHalf;
        final right = x + widthHalf;
        final bottom = getPixelY(0, drawSize);
        final cornerHeight = max(borderRadius.topLeft.y, borderRadius.topRight.y) +
          max(borderRadius.bottomLeft.y, borderRadius.bottomRight.y);

        /// Draw [BackgroundBarChartRodData]
        if (barRod.backDrawRodData.show && barRod.backDrawRodData.y != 0) {
          final top = min(getPixelY(barRod.backDrawRodData.y, drawSize),
            bottom - cornerHeight);

          barPaint.color = barRod.backDrawRodData.color;
          canvas.drawRRect(
              RRect.fromLTRBAndCorners(
                  left, top, right, bottom,
                  topLeft: borderRadius.topLeft,
                  topRight: borderRadius.topRight,
                  bottomLeft: borderRadius.bottomLeft,
                  bottomRight: borderRadius.bottomRight),
              barPaint);
        }

        // draw Main Rod
        if (barRod.y != 0) {
          final top = min(getPixelY(barRod.y, drawSize), bottom - cornerHeight);

          barPaint.color = barRod.color;
          final barRect = RRect.fromLTRBAndCorners(
                  left, top, right, bottom,
                  topLeft: borderRadius.topLeft,
                  topRight: borderRadius.topRight,
                  bottomLeft: borderRadius.bottomLeft,
                  bottomRight: borderRadius.bottomRight);
          canvas.drawRRect(barRect, barPaint);

          // draw rod stack
          if (barRod.rodStackItem != null && barRod.rodStackItem.isNotEmpty) {
<<<<<<< HEAD
            final Rect barRect = Rect.fromLTRB(
              x - roundedRadius,
              yTo,
              x + roundedRadius,
              yFrom,
            );
            if (barRod.isRound) {
              clearPaint..blendMode = BlendMode.srcOver;
              canvas.saveLayer(barRect, clearPaint);
            }
=======
>>>>>>> 7abd104e
            for (int i = 0; i < barRod.rodStackItem.length; i++) {
              final stackItem = barRod.rodStackItem[i];
              final stackBottom =  getPixelY(stackItem.fromY, drawSize);
              final stackTop = getPixelY(stackItem.toY, drawSize);

<<<<<<< HEAD
              barPaint.strokeCap = StrokeCap.butt;
              canvas.drawLine(fromY, toY, barPaint);
            }
            if (barRod.isRound) {
              clearPaint..blendMode = BlendMode.dstIn;
              canvas.saveLayer(barRect, clearPaint);
              barPaint.color = const Color(0xff000000);
              final previousMode = barPaint.blendMode;
              canvas.drawRRect(
                  RRect.fromRectAndRadius(barRect, Radius.circular(roundedRadius)), barPaint);
              barPaint.blendMode = previousMode;
              canvas.restore();
=======
              barPaint.color = stackItem.color;
              canvas.save();
              canvas.clipRect(Rect.fromLTRB(left, stackTop, right, stackBottom));
              canvas.drawRRect(barRect, barPaint);
>>>>>>> 7abd104e
              canvas.restore();
            }
          }
        }
      }
    }
  }

  void drawTitles(Canvas canvas, Size viewSize, List<GroupBarsPosition> groupBarsPosition) {
    if (!targetData.titlesData.show) {
      return;
    }
    final Size drawSize = getChartUsableDrawSize(viewSize);

    // Left Titles
    final leftTitles = targetData.titlesData.leftTitles;
    if (leftTitles.showTitles) {
      double verticalSeek = data.minY;
      while (verticalSeek <= data.maxY) {
        double x = 0 + getLeftOffsetDrawSize();
        double y = getPixelY(verticalSeek, drawSize);

        final String text = leftTitles.getTitles(verticalSeek);

        final TextSpan span = TextSpan(style: leftTitles.textStyle, text: text);
        final TextPainter tp = TextPainter(
            text: span,
            textAlign: TextAlign.center,
            textDirection: TextDirection.ltr,
            textScaleFactor: textScale);
        tp.layout(maxWidth: getExtraNeededHorizontalSpace());
        x -= tp.width + leftTitles.margin;
        y -= tp.height / 2;
        canvas.save();
        canvas.translate(x + tp.width / 2, y + tp.height / 2);
        canvas.rotate(radians(leftTitles.rotateAngle));
        canvas.translate(-(x + tp.width / 2), -(y + tp.height / 2));
        y -= translateRotatedPosition(tp.width, leftTitles.rotateAngle);
        tp.paint(canvas, Offset(x, y));
        canvas.restore();

        verticalSeek += leftTitles.interval;
      }
    }

    // Right Titles
    final rightTitles = targetData.titlesData.rightTitles;
    if (rightTitles.showTitles) {
      double verticalSeek = data.minY;
      while (verticalSeek <= data.maxY) {
        double x = drawSize.width + getLeftOffsetDrawSize();
        double y = getPixelY(verticalSeek, drawSize);

        final String text = rightTitles.getTitles(verticalSeek);

        final TextSpan span = TextSpan(style: rightTitles.textStyle, text: text);
        final TextPainter tp = TextPainter(
            text: span,
            textAlign: TextAlign.center,
            textDirection: TextDirection.ltr,
            textScaleFactor: textScale);
        tp.layout(maxWidth: getExtraNeededHorizontalSpace());
        x += rightTitles.margin;
        y -= tp.height / 2;
        canvas.save();
        canvas.translate(x + tp.width / 2, y + tp.height / 2);
        canvas.rotate(radians(rightTitles.rotateAngle));
        canvas.translate(-(x + tp.width / 2), -(y + tp.height / 2));
        y += translateRotatedPosition(tp.width, leftTitles.rotateAngle);
        tp.paint(canvas, Offset(x, y));
        canvas.restore();

        verticalSeek += rightTitles.interval;
      }
    }

    // Bottom titles
    final bottomTitles = targetData.titlesData.bottomTitles;
    if (bottomTitles.showTitles) {
      for (int index = 0; index < groupBarsPosition.length; index++) {
        final GroupBarsPosition groupBarPos = groupBarsPosition[index];

        final String text = bottomTitles.getTitles(index.toDouble());
        final TextSpan span = TextSpan(style: bottomTitles.textStyle, text: text);
        final TextPainter tp = TextPainter(
            text: span,
            textAlign: TextAlign.center,
            textDirection: TextDirection.ltr,
            textScaleFactor: textScale);
        tp.layout();
        double x = groupBarPos.groupX;
        double y = drawSize.height + getTopOffsetDrawSize() + bottomTitles.margin;

        x -= tp.width / 2;
        canvas.save();
        canvas.translate(x + tp.width / 2, y + tp.height / 2);
        canvas.rotate(radians(bottomTitles.rotateAngle));
        canvas.translate(-(x + tp.width / 2), -(y + tp.height / 2));
        x += translateRotatedPosition(tp.width, bottomTitles.rotateAngle);
        tp.paint(canvas, Offset(x, y));
        canvas.restore();
      }
    }
  }

  void drawTouchTooltip(
    Canvas canvas,
    Size viewSize,
    List<GroupBarsPosition> groupPositions,
    BarTouchTooltipData tooltipData,
    BarChartGroupData showOnBarGroup,
    int barGroupIndex,
    BarChartRodData showOnRodData,
    int barRodIndex,
  ) {
    final Size chartUsableSize = getChartUsableDrawSize(viewSize);

    const double textsBelowMargin = 4;

    final BarTooltipItem tooltipItem = tooltipData.getTooltipItem(
      showOnBarGroup,
      barGroupIndex,
      showOnRodData,
      barRodIndex,
    );

    if (tooltipItem == null) {
      return;
    }

    final TextSpan span = TextSpan(style: tooltipItem.textStyle, text: tooltipItem.text);
    final TextPainter tp = TextPainter(
        text: span,
        textAlign: TextAlign.center,
        textDirection: TextDirection.ltr,
        textScaleFactor: textScale);
    tp.layout(maxWidth: tooltipData.maxContentWidth);

    /// creating TextPainters to calculate the width and height of the tooltip
    final TextPainter drawingTextPainter = tp;

    /// biggerWidth
    /// some texts maybe larger, then we should
    /// draw the tooltip' width as wide as biggerWidth
    ///
    /// sumTextsHeight
    /// sum up all Texts height, then we should
    /// draw the tooltip's height as tall as sumTextsHeight
    final double textWidth = drawingTextPainter.width;
    final double textHeight = drawingTextPainter.height + textsBelowMargin;

    /// if we have multiple bar lines,
    /// there are more than one FlCandidate on touch area,
    /// we should get the most top FlSpot Offset to draw the tooltip on top of it
    final Offset mostTopOffset = Offset(
      groupPositions[barGroupIndex].barsX[barRodIndex],
      getPixelY(showOnRodData.y, chartUsableSize),
    );

    final double tooltipWidth = textWidth + tooltipData.tooltipPadding.horizontal;
    final double tooltipHeight = textHeight + tooltipData.tooltipPadding.vertical;

    /// draw the background rect with rounded radius
    final Rect rect = Rect.fromLTWH(
        mostTopOffset.dx - (tooltipWidth / 2),
        mostTopOffset.dy - tooltipHeight - tooltipData.tooltipBottomMargin,
        tooltipWidth,
        tooltipHeight);
    final Radius radius = Radius.circular(tooltipData.tooltipRoundedRadius);
    final RRect roundedRect = RRect.fromRectAndCorners(rect,
        topLeft: radius, topRight: radius, bottomLeft: radius, bottomRight: radius);
    bgTouchTooltipPaint.color = tooltipData.tooltipBgColor;
    canvas.drawRRect(roundedRect, bgTouchTooltipPaint);

    /// draw the texts one by one in below of each other
    final double top = tooltipData.tooltipPadding.top;
    final drawOffset = Offset(
      rect.center.dx - (tp.width / 2),
      rect.topCenter.dy + top,
    );
    tp.paint(canvas, drawOffset);
  }

  /// We add our needed horizontal space to parent needed.
  /// we have some titles that maybe draw in the left and right side of our chart,
  /// then we should draw the chart a with some left space,
  /// the left space is [getLeftOffsetDrawSize],
  /// and the whole space is [getExtraNeededHorizontalSpace]
  @override
  double getExtraNeededHorizontalSpace() {
    double sum = super.getExtraNeededHorizontalSpace();
    if (data.titlesData.show) {
      final leftSide = data.titlesData.leftTitles;
      if (leftSide.showTitles) {
        sum += leftSide.reservedSize + leftSide.margin;
      }

      final rightSide = data.titlesData.rightTitles;
      if (rightSide.showTitles) {
        sum += rightSide.reservedSize + rightSide.margin;
      }
    }
    return sum;
  }

  /// We add our needed vertical space to parent needed.
  /// we have some titles that maybe draw in the top and bottom side of our chart,
  /// then we should draw the chart a with some top space,
  /// the top space is [getTopOffsetDrawSize()],
  /// and the whole space is [getExtraNeededVerticalSpace]
  @override
  double getExtraNeededVerticalSpace() {
    double sum = super.getExtraNeededVerticalSpace();
    if (data.titlesData.show) {
      final bottomSide = data.titlesData.bottomTitles;
      if (bottomSide.showTitles) {
        sum += bottomSide.reservedSize + bottomSide.margin;
      }
    }
    return sum;
  }

  /// calculate left offset for draw the chart,
  /// maybe we want to show both left and right titles,
  /// then just the left titles will effect on this function.
  @override
  double getLeftOffsetDrawSize() {
    var sum = super.getLeftOffsetDrawSize();

    final leftTitles = data.titlesData.leftTitles;
    if (data.titlesData.show && leftTitles.showTitles) {
      sum += leftTitles.reservedSize + leftTitles.margin;
    }

    return sum;
  }

  @override
  BarTouchResponse handleTouch(FlTouchInput touchInput, Size size) {
    final BarTouchedSpot touchedSpot =
        _getNearestTouchedSpot(size, touchInput.getOffset(), groupBarsPosition);
    return BarTouchResponse(touchedSpot, touchInput);
  }

  /// find the nearest spot base on the touched offset
  BarTouchedSpot _getNearestTouchedSpot(
      Size viewSize, Offset touchedPoint, List<GroupBarsPosition> groupBarsPosition) {
    final Size chartViewSize = getChartUsableDrawSize(viewSize);

    /// Find the nearest barRod
    for (int i = 0; i < groupBarsPosition.length; i++) {
      final GroupBarsPosition groupBarPos = groupBarsPosition[i];
      for (int j = 0; j < groupBarPos.barsX.length; j++) {
        final double barX = groupBarPos.barsX[j];
        final double barWidth = targetData.barGroups[i].barRods[j].width;
        final double halfBarWidth = barWidth / 2;
        final double barTopY = getPixelY(targetData.barGroups[i].barRods[j].y, chartViewSize);
        final double barBotY = getPixelY(0, chartViewSize);
        final double backDrawBarTopY =
            getPixelY(targetData.barGroups[i].barRods[j].backDrawRodData.y, chartViewSize);
        final EdgeInsets touchExtraThreshold = targetData.barTouchData.touchExtraThreshold;

        final bool isXInTouchBounds =
            (touchedPoint.dx <= barX + halfBarWidth + touchExtraThreshold.right) &&
                (touchedPoint.dx >= barX - halfBarWidth - touchExtraThreshold.left);

        final bool isYInBarBounds = (touchedPoint.dy <= barBotY + touchExtraThreshold.bottom) &&
            (touchedPoint.dy >= barTopY - touchExtraThreshold.top);

        final bool isYInBarBackDrawBounds =
            (touchedPoint.dy <= barBotY + touchExtraThreshold.bottom) &&
                (touchedPoint.dy >= backDrawBarTopY - touchExtraThreshold.top);

        final bool isYInTouchBounds =
            (targetData.barTouchData.allowTouchBarBackDraw && isYInBarBackDrawBounds) ||
                isYInBarBounds;

        if (isXInTouchBounds && isYInTouchBounds) {
          final nearestGroup = targetData.barGroups[i];
          final nearestBarRod = nearestGroup.barRods[j];
          final nearestSpot = FlSpot(nearestGroup.x.toDouble(), nearestBarRod.y);
          final nearestSpotPos = Offset(barX, getPixelY(nearestSpot.y, chartViewSize));

          return BarTouchedSpot(nearestGroup, i, nearestBarRod, j, nearestSpot, nearestSpotPos);
        }
      }
    }

    return null;
  }

  @override
  bool shouldRepaint(BarChartPainter oldDelegate) => oldDelegate.data != data;
}

class GroupBarsPosition {
  final double groupX;
  final List<double> barsX;

  GroupBarsPosition(this.groupX, this.barsX);
}<|MERGE_RESOLUTION|>--- conflicted
+++ resolved
@@ -226,43 +226,15 @@
 
           // draw rod stack
           if (barRod.rodStackItem != null && barRod.rodStackItem.isNotEmpty) {
-<<<<<<< HEAD
-            final Rect barRect = Rect.fromLTRB(
-              x - roundedRadius,
-              yTo,
-              x + roundedRadius,
-              yFrom,
-            );
-            if (barRod.isRound) {
-              clearPaint..blendMode = BlendMode.srcOver;
-              canvas.saveLayer(barRect, clearPaint);
-            }
-=======
->>>>>>> 7abd104e
             for (int i = 0; i < barRod.rodStackItem.length; i++) {
               final stackItem = barRod.rodStackItem[i];
               final stackBottom =  getPixelY(stackItem.fromY, drawSize);
               final stackTop = getPixelY(stackItem.toY, drawSize);
 
-<<<<<<< HEAD
-              barPaint.strokeCap = StrokeCap.butt;
-              canvas.drawLine(fromY, toY, barPaint);
-            }
-            if (barRod.isRound) {
-              clearPaint..blendMode = BlendMode.dstIn;
-              canvas.saveLayer(barRect, clearPaint);
-              barPaint.color = const Color(0xff000000);
-              final previousMode = barPaint.blendMode;
-              canvas.drawRRect(
-                  RRect.fromRectAndRadius(barRect, Radius.circular(roundedRadius)), barPaint);
-              barPaint.blendMode = previousMode;
-              canvas.restore();
-=======
               barPaint.color = stackItem.color;
               canvas.save();
               canvas.clipRect(Rect.fromLTRB(left, stackTop, right, stackBottom));
               canvas.drawRRect(barRect, barPaint);
->>>>>>> 7abd104e
               canvas.restore();
             }
           }
