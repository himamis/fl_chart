<<<<<<< HEAD
import 'package:example/radar_chart/radar_chart_page.dart';
import 'package:example/scatter_chart/scatter_chart_page.dart';
=======
import 'package:flutter/foundation.dart';
>>>>>>> 23eeaf7b
import 'package:flutter/material.dart';

import 'bar_chart/bar_chart_page.dart';
import 'bar_chart/bar_chart_page2.dart';
import 'line_chart/line_chart_page.dart';
import 'line_chart/line_chart_page2.dart';
import 'line_chart/line_chart_page3.dart';
import 'line_chart/line_chart_page4.dart';
import 'pie_chart/pie_chart_page.dart';
import 'scatter_chart/scatter_chart_page.dart';

void main() => runApp(MyApp());

class MyApp extends StatelessWidget {
  @override
  Widget build(BuildContext context) {
    return MaterialApp(
      title: 'FlChart Demo',
      showPerformanceOverlay: false,
      theme: ThemeData(
        primaryColor: const Color(0xff262545),
        primaryColorDark: const Color(0xff201f39),
        brightness: Brightness.dark,
      ),
      home: const MyHomePage(title: 'fl_chart'),
    );
  }
}

class MyHomePage extends StatefulWidget {
  const MyHomePage({Key key, this.title}) : super(key: key);
  final String title;

  @override
  _MyHomePageState createState() => _MyHomePageState();
}

class _MyHomePageState extends State<MyHomePage> {
  int _currentPage = 0;

  final _controller = PageController(initialPage: 0);
  final _duration = Duration(milliseconds: 300);
  final _curve = Curves.easeInOutCubic;
  final _pages = [
    LineChartPage(),
    BarChartPage(),
    BarChartPage2(),
    PieChartPage(),
    LineChartPage2(),
    LineChartPage3(),
    LineChartPage4(),
    ScatterChartPage(),
  ];

  @override
  void initState() {
    _controller.addListener(() {
      setState(() {
        _currentPage = _controller.page.round();
      });
    });
  }

  @override
  Widget build(BuildContext context) {
    return Scaffold(
      body: SafeArea(
        child: PageView(
<<<<<<< HEAD
          children: <Widget>[
            RadarChartPage(),
            LineChartPage(),
            BarChartPage(),
            BarChartPage2(),
            PieChartPage(),
            LineChartPage2(),
            LineChartPage3(),
            LineChartPage4(),
            ScatterChartPage(),
          ],
=======
          physics: kIsWeb ? NeverScrollableScrollPhysics() : AlwaysScrollableScrollPhysics(),
          controller: _controller,
          children: _pages,
>>>>>>> 23eeaf7b
        ),
      ),
      bottomNavigationBar: kIsWeb
          ? Container(
              padding: EdgeInsets.all(16),
              color: Colors.transparent,
              child: Row(
                mainAxisSize: MainAxisSize.max,
                children: [
                  Visibility(
                    visible: _currentPage != 0,
                    child: FloatingActionButton(
                      onPressed: () => _controller.previousPage(duration: _duration, curve: _curve),
                      child: Icon(Icons.chevron_left_rounded),
                    ),
                  ),
                  Spacer(),
                  Visibility(
                    visible: _currentPage != _pages.length - 1,
                    child: FloatingActionButton(
                      onPressed: () => _controller.nextPage(duration: _duration, curve: _curve),
                      child: Icon(Icons.chevron_right_rounded),
                    ),
                  ),
                ],
              ),
            )
          : null,
    );
  }
}<|MERGE_RESOLUTION|>--- conflicted
+++ resolved
@@ -1,9 +1,6 @@
-<<<<<<< HEAD
 import 'package:example/radar_chart/radar_chart_page.dart';
 import 'package:example/scatter_chart/scatter_chart_page.dart';
-=======
 import 'package:flutter/foundation.dart';
->>>>>>> 23eeaf7b
 import 'package:flutter/material.dart';
 
 import 'bar_chart/bar_chart_page.dart';
@@ -51,6 +48,7 @@
     LineChartPage(),
     BarChartPage(),
     BarChartPage2(),
+    RadarChartPage(),
     PieChartPage(),
     LineChartPage2(),
     LineChartPage3(),
@@ -72,23 +70,9 @@
     return Scaffold(
       body: SafeArea(
         child: PageView(
-<<<<<<< HEAD
-          children: <Widget>[
-            RadarChartPage(),
-            LineChartPage(),
-            BarChartPage(),
-            BarChartPage2(),
-            PieChartPage(),
-            LineChartPage2(),
-            LineChartPage3(),
-            LineChartPage4(),
-            ScatterChartPage(),
-          ],
-=======
           physics: kIsWeb ? NeverScrollableScrollPhysics() : AlwaysScrollableScrollPhysics(),
           controller: _controller,
           children: _pages,
->>>>>>> 23eeaf7b
         ),
       ),
       bottomNavigationBar: kIsWeb
